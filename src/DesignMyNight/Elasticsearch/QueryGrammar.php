<?php

namespace DesignMyNight\Elasticsearch;

use DateTime;
use Illuminate\Database\Query\Builder;
use Illuminate\Database\Query\Grammars\Grammar as BaseGrammar;
use MongoDB\BSON\ObjectID;

class QueryGrammar extends BaseGrammar
{
    /**
     * The index suffix.
     *
     * @var string
     */
    protected $indexSuffix = '';

    public function compileSelect(Builder $builder)
    {
        $query = $this->compileWheres($builder);

        $params = [
            'index' => $builder->from . $this->indexSuffix,
            'body'  => [
                '_source' => $builder->columns && !in_array('*', $builder->columns) ? $builder->columns : true,
                'query'   => $query['query']
            ],
        ];

        if ($query['filter']){
            $params['body']['query']['bool']['filter'] = $query['filter'];
        }

        if ($query['postFilter']){
            $params['body']['post_filter'] = $query['postFilter'];
        }

        if ($builder->aggregations) {
            $params['body']['aggregations'] = $this->compileAggregations($builder);
        }

        // Apply order, offset and limit
        if ($builder->orders) {
            $params['body']['sort'] = $this->compileOrders($builder, $builder->orders);
        }

        if ($builder->offset) {
            $params['body']['from'] = $builder->offset;
        }

        if (isset($builder->limit)) {
            $params['body']['size'] = $builder->limit;
        }

        if (!$params['body']['query']) {
            unset($params['body']['query']);
        }

        // print "<pre>";
        // print str_replace('    ', '  ', json_encode($params, JSON_PRETTY_PRINT));
        // exit;

        return $params;
    }

    protected function compileWheres(Builder $builder)
    {
        $queryParts = [
            'query' => 'wheres',
            'filter' => 'filters',
            'postFilter' => 'postFilters'
        ];

        $compiled = [];

        foreach ( $queryParts as $queryPart => $builderVar ){
            $clauses = $builder->$builderVar ?: [];

            $compiled[$queryPart] = $this->compileClauses($builder, $clauses);
        }

        return $compiled;
    }

    protected function compileClauses(Builder $builder, array $clauses)
    {
        $query = [];
        $isOr  = false;

        foreach ($clauses as $where) {
            // We use different methods to compile different wheres
            $method = 'compileWhere' . $where['type'];
            $result = $this->{$method}($builder, $where);

            // Wrap the result with a bool to make nested wheres work
            if (count($clauses) > 0 && $where['boolean'] !== 'or') {
                $result = ['bool' => ['must' => [$result]]];
            }

            // If this is an 'or' query then add all previous parts to a 'should'
            if (!$isOr && $where['boolean'] == 'or') {
                $isOr = true;

                if ($query) {
                    $query = ['bool' => ['should' => [$query]]];
                } else {
                    $query['bool']['should'] = [];
                }
            }

            // Add the result to the should clause if this is an Or query
            if ($isOr) {
                $query['bool']['should'][] = $result;
            } else {
                // Merge the compiled where with the others
                $query = array_merge_recursive($query, $result);
            }
        }

        return $query;
    }

    protected function compileWhereBasic(Builder $builder, $where)
    {
        $value = $this->getValueForWhere($builder, $where);

        $operatorsMap = [
            '>'  => 'gt',
            '>=' => 'gte',
            '<'  => 'lt',
            '<=' => 'lte',
        ];

        if (is_null($value)) {
            $query = [
                'exists' => [
                    'field' => $where['column'],
                ],
            ];
        } else if (in_array($where['operator'], array_keys($operatorsMap))) {
            $operator = $operatorsMap[$where['operator']];
            $query    = [
                'range' => [
                    $where['column'] => [
                        $operator => $value,
                    ],
                ],
            ];
        } else {
            $query = [
                'term' => [
                    $where['column'] => $value,
                ],
            ];
        }

        $query = $this->applyOptionsToClause($query, $where);

        if (($where['operator'] == '!=' && !is_null($value)) || ($where['operator'] == '=' && is_null($value))) {
            $query = [
                'bool' => [
                    'must_not' => [
                        $query,
                    ],
                ],
            ];
        }

        return $query;
    }

    protected function compileWhereDate($builder, $where)
    {
        if ( $where['operator'] == '=' ){
            $value = $this->getValueForWhere($builder, $where);

            $where['value'] = [$value, $value];

            return $this->compileWhereBetween($builder, $where);
        }
        else {
            return $this->compileWhereBasic($builder, $where);
        }
    }

    protected function compileWhereNested($builder, $where)
    {
        $compiled = $this->compileWheres($where['query']);

        foreach ( $compiled as $queryPart => $clauses ){
            $compiled[$queryPart] = array_map(function($clause) use ($where){
                if ($clause){
                    $this->applyOptionsToClause($clause, $where);
                }

                return $clause;
            }, $clauses);
        }

        $compiled = array_filter($compiled);

        return reset($compiled);
    }

    protected function applyWhereRelationship($builder, $where, $relationship)
    {
        $compiled = $this->compileWheres($where['value']);

        $relationshipFilter = 'has_' . $relationship;

        $query = [
            $relationshipFilter => [
                'type'  => $where['documentType'],
                'query' => $compiled['query'],
            ],
        ];

        $query = $this->applyOptionsToClause($query, $where);

        return $query;
    }

    protected function compileWhereParent($builder, $where)
    {
        return $this->applyWhereRelationship($builder, $where, 'parent');
    }

    protected function compileWhereChild($builder, $where)
    {
        return $this->applyWhereRelationship($builder, $where, 'child');
    }

    protected function compileWhereIn($builder, $where, $not = false)
    {
        $column = $where['column'];
        $values = $this->getValueForWhere($builder, $where);

        $query = [
            'terms' => [
                $column => array_values($values),
            ],
        ];

        $query = $this->applyOptionsToClause($query, $where);

        if ($not) {
            $query = [
                'bool' => [
                    'must_not' => [
                        $query,
                    ],
                ],
            ];
        }

        return $query;
    }

    protected function compileWhereNotIn($builder, $where)
    {
        return $this->compileWhereIn($builder, $where, true);
    }

    protected function compileWhereNull($builder, $where)
    {
        $where['operator'] = '=';

        return $this->compileWhereBasic($builder, $where);
    }

    protected function compileWhereNotNull($builder, $where)
    {
        $where['operator'] = '!=';

        return $this->compileWhereBasic($builder, $where);
    }

    protected function compileWhereBetween($builder, $where)
    {
        $column = $where['column'];
        $values = $this->getValueForWhere($builder, $where);

        if ($where['not']) {
            $query = [
                'bool' => [
                    'should' => [
                        [
                            'range' => [
                                $column => [
                                    'lte' => $values[0],
                                ],
                            ],
                        ],
                        [
                            'range' => [
                                $column => [
                                    'gte' => $values[1],
                                ],
                            ],
                        ],
                    ],
                ],
            ];
        } else {
            $query = [
                'range' => [
                    $column => [
                        'gte' => $values[0],
                        'lte' => $values[1]
                    ],
                ],
            ];
        }

        return $query;
    }

    protected function compileWhereExists($builder, $where, $not = false)
    {
        $query = [
            'exists' => [
                'field' => $where['query']->columns[0],
            ],
        ];

        $query = $this->applyOptionsToClause($query, $where);

        if ($not) {
            $query = [
                'bool' => [
                    'must_not' => [
                        $query,
                    ],
                ],
            ];
        }

        return $query;
    }

    protected function compileWhereNotExists($builder, $where)
    {
        return $this->compileWhereExists($builder, $where, true);
    }

    protected function compileWhereSearch($builder, $where)
    {
        $fields = '_all';

        if (!empty($where['options']['fields'])) {
            $fields = $where['options']['fields'];
        }

        if (is_array($fields) && !is_numeric(array_keys($fields)[0])) {
            $fieldsWithBoosts = [];

            foreach ($fields as $field => $boost) {
                $fieldsWithBoosts[] = "{$field}^{$boost}";
            }

            $fields = $fieldsWithBoosts;
        }

        if (is_array($fields) && count($fields) > 1) {
            $type = isset($where['options']['matchType']) ? $where['options']['matchType'] : 'most_fields';

            $query = array(
                'multi_match' => array(
                    'query'  => $where['value'],
                    'type'   => $type,
                    'fields' => $fields,
                ),
            );
        } else {
            $fields = is_array($fields) ? reset($fields) : $fields;

            $query = array(
                'match' => array(
                    $fields => $where['value'],
                ),
            );
        }

        if (!empty($where['options']['constant_score'])) {
            $query = [
                'constant_score' => [
                    'query' => $query,
                ],
            ];
        }

        return $query;
    }

    protected function compileWhereGeoDistance($builder, $where)
    {
        $query = [
            'geo_distance' => [
                'distance'       => $where['distance'],
                $where['column'] => $where['location'],
            ],
        ];

        return $query;
    }

    protected function compileWhereGeoBoundsIn($builder, $where)
    {
        $query = [
            'geo_bounding_box' => [
                $where['column'] => $where['bounds'],
            ],
        ];

        return $query;
    }

    protected function compileWhereNestedDoc($builder, $where)
    {
        $wheres = $this->compileWheres($where['query']);

        $query = [
            'nested' => [
                'path' => $where['column']
            ],
        ];

        $query['nested'] = array_merge($query['nested'], array_filter($wheres));

        return $query;
    }

    protected function getValueForWhere($builder, $where)
    {
        switch ($where['type']) {
            case 'In':
            case 'NotIn':
            case 'Between':
                $value = $where['values'];
                break;

            case 'Null':
            case 'NotNull':
                $value = null;
                break;

            default:
                $value = $where['value'];
        }

        // Convert DateTime values to UTCDateTime.
        if ($value instanceof DateTime) {
            $value = $this->convertDateTime($value);
        }
        // Convert DateTime values to UTCDateTime.
        else if ($value instanceof ObjectID) {
            $value = $this->convertKey($value);
        } else if (is_array($value)) {
            foreach ($value as &$val) {
                if ($val instanceof DateTime) {
                    $val = $this->convertDateTime($val);
                } else if ($val instanceof ObjectID) {
                    $val = $this->convertKey($val);
                }
            }
        }

        return $value;
    }

    protected function applyOptionsToClause($clause, $where)
    {
        if (!isset($where['options'])) {
            return $clause;
        }

        $optionsToApply = ['boost'];
        $options        = array_intersect_key($where['options'], array_flip($optionsToApply));

        foreach ($options as $option => $value) {
            $funcName = "apply" . ucfirst($option) . "Option";

            if (method_exists($this, $funcName)){
                $this->$funcName($clause, $value);
            }
        }

        return $clause;
    }

    protected function applyBoostOption($clause, $value)
    {
        $firstKey = key($clause);

        if ($firstKey !== 'term'){
            return $clause[$firstKey]['boost'] = $value;
        }

        $clause['term'] = [
            'type' => [
                'value' => $clause['term']['type'],
                'boost' => $value
            ]
        ];

        return  $clause;
    }

    protected function compileAggregations(Builder $builder)
    {
        $aggregations = [];

        foreach ($builder->aggregations as $aggregation) {
            $result = $this->compileAggregation($builder, $aggregation);

            $aggregations = array_merge($aggregations, $result);
        }

        return $aggregations;
    }

    protected function compileAggregation(Builder $builder, $aggregation)
    {
        $key = $aggregation['key'];

        $method = 'compile' . ucfirst(camel_case($aggregation['type'])) . 'Aggregation';

        $compiled = [
            $key => $this->$method($aggregation)
        ];

        if ( isset($aggregation['aggregations']) ){
            $compiled[$key]['aggregations'] = $this->compileAggregations($aggregation['aggregations']);
        }

        return $compiled;
    }

    protected function compileFilterAggregation($aggregation)
    {
        $compiled = [];

        $filter = $this->compileWheres($aggregation['args']);

        $filters = $filter['filter'] ?? [];

        $query = $filter['query'] ?? [];

        $allFilters = array_merge($query, $filters);

        $compiled = [
<<<<<<< HEAD
            'filter' => $allFilters ?: (object) []
=======
            'filter' => $filter['query'] ?: (object) []
>>>>>>> a8ecd21b
        ];

        return $compiled;
    }

    protected function compileNestedAggregation($aggregation)
    {
        $path = is_array($aggregation['args']) ? $aggregation['args']['path'] : $aggregation['args'];

        return [
            'nested' => [
                'path' => $path
            ]
        ];
    }

    protected function compileTermsAggregation($aggregation)
    {
        $field = is_array($aggregation['args']) ? $aggregation['args']['field'] : $aggregation['args'];

        $compiled = [
            'terms' => [
                'field' => $field
            ]
        ];

        if ( is_array($aggregation['args']) && isset($aggregation['args']['size']) ){
            $compiled['terms']['size'] = $aggregation['args']['size'];
        }

        return $compiled;
    }

    protected function compileDateHistogramAggregation($aggregation)
    {
        $field = is_array($aggregation['args']) ? $aggregation['args']['field'] : $aggregation['args'];

        $compiled = [
            'date_histogram' => [
                'field' => $field
            ]
        ];

        if ( is_array($aggregation['args']) && isset($aggregation['args']['interval']) ){
            $compiled['date_histogram']['interval'] = $aggregation['args']['interval'];
        }

        return $compiled;
    }

    protected function compileExistsAggregation($aggregation)
    {
        $field = is_array($aggregation['args']) ? $aggregation['args']['field'] : $aggregation['args'];

        $compiled = [
            'exists' => [
                'field' => $field
            ]
        ];

        return $compiled;
    }

    protected function compileReverseNestedAggregation($aggregation)
    {
        return [
            'reverse_nested' => (object) []
        ];
    }

    protected function compileSumAggregation($aggregation)
    {
        return $this->compileMetricAggregation($aggregation);
    }

    protected function compileMetricAggregation($aggregation)
    {
        $metric = $aggregation['type'];

        $field = is_array($aggregation['args']) ? $aggregation['args']['field'] : $aggregation['args'];

        return [
            $metric => [
                'field' => $field
            ]
        ];
    }

    protected function compileChildrenAggregation($aggregation)
    {
        $type = is_array($aggregation['args']) ? $aggregation['args']['type'] : $aggregation['args'];

        return [
            'children' => [
                'type' => $type
            ]
        ];
    }

    protected function compileOrders(Builder $builder, $orders = [])
    {
        $compiledOrders = [];

        foreach ($orders as $order) {
            $column = $order['column'];

            $type = $order['type'] ?? 'basic';

            switch ($type) {
                case 'geoDistance' :
                    $orderSettings = [
                        $column         => [
                            'lat' =>  (float) $order['options']['coordinates'][0],
                            'lon' =>  (float) $order['options']['coordinates'][1],
                        ],
                        'order'         => $order['direction'] < 0 ? 'desc' : 'asc',
                        'unit'          => $order['options']['unit'] ?? 'km',
                        'distance_type' => $order['options']['distanceType'] ?? 'plane',
                    ];

                    $column = '_geo_distance';
                    break;

                default :
                    $orderSettings = [
                        'order' => $order['direction'] < 0 ? 'desc' : 'asc'
                    ];

                    $allowedOptions = ['missing', 'mode'];

                    $options = isset($order['options']) ? array_intersect_key($order['options'], array_flip($allowedOptions)) : [];

                    $orderSettings = array_merge($options, $orderSettings);
            }

            $compiledOrders[] = [
                $column => $orderSettings,
            ];
        }

        return $compiledOrders;
    }

    public function compileInsert(Builder $builder, array $values)
    {
        $params = [];

        foreach ($values as $doc) {
            if (isset($doc['child_documents'])) {
                foreach ($doc['child_documents']['documents'] as $childDoc) {
                    $params['body'][] = [
                        'index' => [
                            '_index' => $builder->from . $this->indexSuffix,
                            '_type'  => isset($doc['child_documents']['type']) ? $doc['child_documents']['type'] : $builder->type,
                            '_id'    => $childDoc['id'],
                            'parent' => $doc['id'],
                        ],
                    ];

                    $params['body'][] = $childDoc;
                }

                unset($doc['child_documents']);
            }

            $params['body'][] = [
                'index' => [
                    '_index' => $builder->from . $this->indexSuffix,
                    '_type'  => $builder->type,
                    '_id'    => $doc['id'],
                ],
            ];

            $params['body'][] = $doc;
        }

        return $params;
    }

    protected function convertKey($value)
    {
        return (string) $value;
    }

    protected function convertDateTime($value)
    {
        return $value->format('Y-m-d\TH:i:s');
    }

    /**
     * Get the grammar's index suffix.
     *
     * @return string
     */
    public function getIndexSuffix()
    {
        return $this->indexSuffix;
    }

    /**
     * Set the grammar's table suffix.
     *
     * @param  string  $suffix
     * @return $this
     */
    public function setIndexSuffix($suffix)
    {
        $this->indexSuffix = $suffix;

        return $this;
    }
}<|MERGE_RESOLUTION|>--- conflicted
+++ resolved
@@ -550,11 +550,7 @@
         $allFilters = array_merge($query, $filters);
 
         $compiled = [
-<<<<<<< HEAD
             'filter' => $allFilters ?: (object) []
-=======
-            'filter' => $filter['query'] ?: (object) []
->>>>>>> a8ecd21b
         ];
 
         return $compiled;
