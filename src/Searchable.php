<?php

namespace DesignMyNight\Elasticsearch;

use DesignMyNight\Elasticsearch\Contracts\FilterInterface;
use Illuminate\Database\Eloquent\Builder;
use Illuminate\Database\Eloquent\Model;

trait Searchable
{
    public static function getElasticsearchConnectionName(): string
    {
        return 'elasticsearch';
    }

    /**
     * Get the index this model is to be added to
     *
     * @return string
     */
    public function getSearchIndex()
    {
        return $this->searchIndex ?? $this->getTable();
    }

    /**
     * Get the search type associated with the model.
     *
     * @return string
     */
    public function getSearchType()
    {
        return $this->searchType ?? str_singular($this->getTable());
    }

    /**
     * Carry out the given function on the search connection
     *
     * @param  Closure $callback
     * @return mixed
     */
    public function onSearchConnection(\Closure $callback)
    {
        $originalConnection = $this->getConnectionName();

        $this->setConnection(static::getElasticsearchConnectionName());

        try {
            $result = $callback(...array_slice(func_get_args(), 1));
        } finally {
            $this->setConnection($originalConnection);
        }

        return $result;
    }

    /**
     * Implementing models can override this method to set additional query
     * parameters to be used when searching
     *
     * @param  EloquentBuilder $query
     * @return EloquentBuilder
     */
    public function setKeysForSearch(EloquentBuilder $query): EloquentBuilder
    {
        return $query;
    }

    /**
     * Add to search index
     *
     * @throws Exception
     * @return bool
     */
    public function addToIndex()
    {
        return $this->onSearchConnection(function ($model) {
            $query = $model->setKeysForSaveQuery($this->newQueryWithoutScopes());

            $this->setKeysForSearch($query);

            return $query->insert($model->toSearchableArray());
        }, $this);
    }

    /**
     * Update indexed document
     *
     * @return bool
     */
    public function updateIndex()
    {
        return $this->addToIndex();
    }

    /**
     * Remove from search index
     *
     * @return bool
     */
    public function removeFromIndex()
    {
        return $this->onSearchConnection(function ($model) {
            $query = $model->setKeysForSaveQuery($this->newQueryWithoutScopes());

            $this->setKeysForSearch($query);

            return $query->delete();
        }, $this);
    }

    /**
     * Create a searchable version of this model
     *
     * @return array
     */
    public function toSearchableArray()
    {
        $array = $this->toArray();

        $array['id'] = $this->id;

        unset($array['_id']);

        foreach ((array) $this->indexAsChildDocuments as $field) {
            $subDocuments = $this->$field ?? [];

            foreach ($subDocuments as $subDocument) {
                $array['child_documents'][] = $this->getSubDocumentIndexData($subDocument, $field);
            }
        }

        $array = $this->datesToSearchable($array);

        return $array;
    }

    /**
     * Convert all dates to searchable format
     *
     * @param  array $array
     * @return array
     */
    public function datesToSearchable(array $array): array
    {
        foreach ($this->getDates() as $dateField) {
            if (isset($array[$dateField])) {
                $array[$dateField] = $this->fromDateTimeSearchable($array[$dateField]);
            }
        }

        foreach ($this->getArrayableRelations() as $key => $value) {
            $attributeName = snake_case($key);

            if (isset($array[$attributeName]) && $value instanceof Model) {
                $array[$attributeName] = $value->datesToSearchable($array[$attributeName]);
<<<<<<< HEAD
            } elseif (isset($array[$attributeName]) && $value instanceof \Illuminate\Support\Collection) {
                $array[$attributeName] = $value->map(function ($item, $i) use ($array, $attributeName) {
                    if ($item instanceof Model) {
=======
            } else if (isset($array[$attributeName]) && $value instanceof \Illuminate\Support\Collection) {
                $array[$attributeName] = $value->map(function ($item, $i) use ($array, $attributeName) {
                    if ($item instanceof \Illuminate\Database\Eloquent\Model) {
>>>>>>> 08bdb272
                        return $item->datesToSearchable($array[$attributeName][$i]);
                    }

                    return $item;
                })->all();
            }
        }

        return $array;
    }

    /**
     * Convert a DateTime to a string in ES format.
     *
     * @param  \DateTime|int $value
     * @return string
     */
    public function fromDateTimeSearchable($value): string
    {
        return empty($value) ? $value : $this->asDateTime($value)->format($this->getSearchableDateFormat());
    }

    /**
     * Return the format to be used for dates in Elasticsearch
     *
     * @return string
     */
    public function getSearchableDateFormat(): string
    {
        return 'Y-m-d\TH:i:s';
    }

    /**
     * Build index details for a sub document
     *
     * @param  Model $document
     * @return array
     */
    public function getSubDocumentIndexData($document)
    {
        return [
            'type' => $document->getSearchType(),
            'id' => $document->id,
            'document' => $document->toSearchableArray()
        ];
    }

    /**
     * New Collection
     *
     * @param array $models
     * @return Collection
     */
    public function newCollection(array $models = [])
    {
        return new Collection($models);
    }

    /**
     * @param Builder         $query
     * @param FilterInterface $filters
     * @return Builder
     */
    public function scopeFilter(Builder $query, FilterInterface $filters): Builder
    {
        return $filters->apply($query);
    }

    public static function newElasticsearchQuery(): EloquentBuilder
    {
        $model = new static();

        return $model
            ->on(static::getElasticsearchConnectionName())
            ->whereType($model->getSearchType());
    }
}<|MERGE_RESOLUTION|>--- conflicted
+++ resolved
@@ -154,15 +154,9 @@
 
             if (isset($array[$attributeName]) && $value instanceof Model) {
                 $array[$attributeName] = $value->datesToSearchable($array[$attributeName]);
-<<<<<<< HEAD
-            } elseif (isset($array[$attributeName]) && $value instanceof \Illuminate\Support\Collection) {
+            } else if (isset($array[$attributeName]) && $value instanceof \Illuminate\Support\Collection) {
                 $array[$attributeName] = $value->map(function ($item, $i) use ($array, $attributeName) {
                     if ($item instanceof Model) {
-=======
-            } else if (isset($array[$attributeName]) && $value instanceof \Illuminate\Support\Collection) {
-                $array[$attributeName] = $value->map(function ($item, $i) use ($array, $attributeName) {
-                    if ($item instanceof \Illuminate\Database\Eloquent\Model) {
->>>>>>> 08bdb272
                         return $item->datesToSearchable($array[$attributeName][$i]);
                     }
 
